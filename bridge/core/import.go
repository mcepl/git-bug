--- conflicted
+++ resolved
@@ -30,15 +30,12 @@
 	// Identity has been created
 	ImportEventIdentity
 
+	// Something wrong happened during import that is worth notifying to the user
+	// but not severe enough to consider the import a failure.
+	ImportEventWarning
+
 	// Error happened during import
 	ImportEventError
-<<<<<<< HEAD
-=======
-
-	// Something wrong happened during import that is worth notifying to the user
-	// but not severe enough to consider the import a failure.
->>>>>>> 3caffeef
-	ImportEventWarning
 )
 
 // ImportResult is an event that is emitted during the import process, to
