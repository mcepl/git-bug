package core

import (
	"fmt"

	"github.com/MichaelMure/git-bug/entity"
)

type ExportEvent int

const (
	_ ExportEvent = iota

	// Bug has been exported on the remote tracker
	ExportEventBug
	// Comment has been exported on the remote tracker
	ExportEventComment
	// Comment has been edited on the remote tracker
	ExportEventCommentEdition
	// Bug's status has been changed on on the remote tracker
	ExportEventStatusChange
	// Bug's title has been changed on the remote tracker
	ExportEventTitleEdition
	// Bug's labels have been changed on the remote tracker
	ExportEventLabelChange

	// Nothing changed on the bug
	ExportEventNothing

	// Error happened during export
	ExportEventError
<<<<<<< HEAD
=======

	// Something wrong happened during export that is worth notifying to the user
	// but not severe enough to consider the export a failure.
>>>>>>> 3caffeef
	ExportEventWarning
)

// ExportResult is an event that is emitted during the export process, to
// allow calling code to report on what is happening, collect metrics or
// display meaningful errors if something went wrong.
type ExportResult struct {
	Err    error
	Event  ExportEvent
	ID     entity.Id
	Reason string
}

func (er ExportResult) String() string {
	switch er.Event {
	case ExportEventBug:
		return fmt.Sprintf("new issue: %s", er.ID)
	case ExportEventComment:
		return fmt.Sprintf("new comment: %s", er.ID)
	case ExportEventCommentEdition:
		return fmt.Sprintf("updated comment: %s", er.ID)
	case ExportEventStatusChange:
		return fmt.Sprintf("changed status: %s", er.ID)
	case ExportEventTitleEdition:
		return fmt.Sprintf("changed title: %s", er.ID)
	case ExportEventLabelChange:
		return fmt.Sprintf("changed label: %s", er.ID)
	case ExportEventNothing:
		if er.ID != "" {
			return fmt.Sprintf("no actions taken for event %s: %s", er.ID, er.Reason)
		}
		return fmt.Sprintf("no actions taken: %s", er.Reason)
	case ExportEventError:
		if er.ID != "" {
			return fmt.Sprintf("export error at %s: %s", er.ID, er.Err.Error())
		}
		return fmt.Sprintf("export error: %s", er.Err.Error())
	case ExportEventWarning:
		if er.ID != "" {
			return fmt.Sprintf("warning at %s: %s", er.ID, er.Err.Error())
		}
		return fmt.Sprintf("warning: %s", er.Err.Error())

	default:
		panic("unknown export result")
	}
}

func NewExportError(err error, id entity.Id) ExportResult {
	return ExportResult{
		ID:    id,
		Err:   err,
		Event: ExportEventError,
	}
}

func NewExportWarning(err error, id entity.Id) ExportResult {
	return ExportResult{
		ID:    id,
		Err:   err,
		Event: ExportEventWarning,
	}
}

func NewExportNothing(id entity.Id, reason string) ExportResult {
	return ExportResult{
		ID:     id,
		Reason: reason,
		Event:  ExportEventNothing,
	}
}

func NewExportBug(id entity.Id) ExportResult {
	return ExportResult{
		ID:    id,
		Event: ExportEventBug,
	}
}

func NewExportComment(id entity.Id) ExportResult {
	return ExportResult{
		ID:    id,
		Event: ExportEventComment,
	}
}

func NewExportCommentEdition(id entity.Id) ExportResult {
	return ExportResult{
		ID:    id,
		Event: ExportEventCommentEdition,
	}
}

func NewExportStatusChange(id entity.Id) ExportResult {
	return ExportResult{
		ID:    id,
		Event: ExportEventStatusChange,
	}
}

func NewExportLabelChange(id entity.Id) ExportResult {
	return ExportResult{
		ID:    id,
		Event: ExportEventLabelChange,
	}
}

func NewExportTitleEdition(id entity.Id) ExportResult {
	return ExportResult{
		ID:    id,
		Event: ExportEventTitleEdition,
	}
}<|MERGE_RESOLUTION|>--- conflicted
+++ resolved
@@ -27,15 +27,12 @@
 	// Nothing changed on the bug
 	ExportEventNothing
 
+	// Something wrong happened during export that is worth notifying to the user
+	// but not severe enough to consider the export a failure.
+	ExportEventWarning
+
 	// Error happened during export
 	ExportEventError
-<<<<<<< HEAD
-=======
-
-	// Something wrong happened during export that is worth notifying to the user
-	// but not severe enough to consider the export a failure.
->>>>>>> 3caffeef
-	ExportEventWarning
 )
 
 // ExportResult is an event that is emitted during the export process, to
